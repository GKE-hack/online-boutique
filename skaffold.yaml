--- conflicted
+++ resolved
@@ -101,31 +101,6 @@
   - op: add
     path: /manifests/kustomize/paths/1
     value: kustomize/components/network-policies
-<<<<<<< HEAD
-# DISABLED: LoadGenerator commented out to avoid triggering behavior tracking during development
-# Uncomment when you want to test with simulated load
-# ---
-# apiVersion: skaffold/v3
-# kind: Config
-# metadata:
-#   name: loadgenerator
-# requires:
-# - configs:
-#   - app
-# build:
-#   platforms: ["linux/amd64", "linux/arm64"]
-#   artifacts:
-#   - image: loadgenerator
-#     context: src/loadgenerator
-#   local:
-#     useDockerCLI: true
-#     useBuildkit: true
-# manifests:
-#   rawYaml:
-#   - ./kubernetes-manifests/loadgenerator.yaml
-# deploy:
-#   kubectl: {}
-=======
 ---
 apiVersion: skaffold/v3
 kind: Config
@@ -153,5 +128,4 @@
     googleCloudBuild:
       diskSizeGb: 300
       machineType: N1_HIGHCPU_32
-      timeout: 4000s
->>>>>>> f09d8bc2
+      timeout: 4000s